from __future__ import annotations
import argparse
from pathlib import Path
import pandas as pd
import json
from typing import NamedTuple, Any
from itertools import cycle
import numpy as np
import re
import matplotlib.pyplot as plt

import dendritic_spine_args


ntasks_pattern = re.compile("ntasks: (?P<n>\d+)")


class Data(NamedTuple):
    timings_: list[dict[str, Any]]
    config: dict[str, Any]
    t: np.ndarray
    concVec: np.ndarray
    gradVec: np.ndarray
    stderr: str
    stdout: str
    ntasks: int
    folder: Path

    @property
    def mesh(self) -> str:
        return Path(self.config["mesh_file"]).stem

    @property
    def dt(self) -> float:
        return self.config["solver"]["initial_dt"]

    @property
    def timings(self):
        return pd.DataFrame(self.timings_)

    @property
    def num_refinements(self) -> int:
        if "refined" in self.mesh:
            return int(self.mesh.split("_")[-1])
        return 0

    @property
    def total_run_time(self) -> float:
        try:
            return self.timings[self.timings["name"] == "dendritic-spine-example"][
                "wall tot"
            ].values[0]
        except IndexError:
            return np.nan

    def to_json(self) -> dict[str, Any]:
        return {
            "t": self.t.tolist(),
            "concVec": self.concVec.tolist(),
            "gradVec": self.gradVec.tolist(),
            "config": self.config,
            "timings_": self.timings_,
            "stderr": self.stderr,
            "stdout": self.stdout,
            "ntasks": self.ntasks,
        }


def parse_ntasks(stdout: str) -> int:
    for line in stdout.splitlines():
        if m := re.match(ntasks_pattern, line):
            return int(m.group("n"))

    return 1


def parse_timings(timings: str) -> dict[str, Any]:
    f = lambda x: len(x) > 0 and "|" not in x

    header = list(map(str.strip, filter(f, timings.splitlines()[0].split("  "))))
    header[0] = "name"

    data = []
    for item_str in timings.splitlines()[2:]:
        item = list(map(str.strip, filter(f, item_str.split("  "))))
        data.append(dict(zip(header, item)))

    data.append(dict(zip(header, item)))
    return data


def load_all_data(main_path: Path):
    all_data = []
    for folder in (f for f in Path(main_path).iterdir() if f.is_dir()):
        try:
            data = load_data(folder=folder)
            print(data.mesh)
            print(f"Load data from folder {folder}")
        except FileNotFoundError as e:
            print(f"Skipping folder {folder}, due to {e}")
            continue

        all_data.append(data)
    return all_data


<<<<<<< HEAD
def plot_data(all_data: list[Data], output_folder, format: str = "png"):
    data = [d for d in all_data if d.ntasks == 1]
    fig, ax = plt.subplots(2, 4, sharex=True, sharey="row", figsize=(15, 8))

    mesh2index = {
        "1spine_mesh_coarser": 0,
        "1spine_mesh_coarser_refined_1": 1,
        "1spine_mesh_coarser_refined_2": 2,
        "1spine_mesh": 3,
    }

=======

def plot_data_vs_timestep(all_data: list[Data], output_folder, format: str = "png"):

    data = [d for d in all_data if d.ntasks == 1 and "coarser" in d.mesh and d.dt > 0.000125]

    fig, ax = plt.subplots(2, 3, sharex=True, sharey="row", figsize=(15, 8))
      
    mesh2index = {"1spine_mesh_coarser": 0, "1spine_mesh_coarser_refined_1": 1, "1spine_mesh_coarser_refined_2": 2}
    
>>>>>>> 535089a3
    dts = list(sorted({d.dt for d in data}))
    dts2color = {d: c for d, c in zip(dts, cycle(plt.cm.tab10.colors))}

    timings = [np.zeros_like(dts) for _ in mesh2index]
    lines = []
    labels = []
    for d in sorted(data, key=lambda x: x.dt):
        index = mesh2index[d.mesh]
        timings[index][dts.index(d.dt)] = d.total_run_time

        (l,) = ax[0, index].plot(d.t, d.concVec, label=d.dt, color=dts2color[d.dt])
        if index == 0:
            lines.append(l)
            labels.append(f"{d.dt:.2e}")
        ax[1, index].plot(d.t, d.gradVec, label=d.dt, color=dts2color[d.dt])
        # breakpoint()
        print(d.mesh, d.dt, d.num_refinements, d.folder.stem)

    for k, v in mesh2index.items():
        ax[0, v].set_title(" ".join(k.split("_")))

    ax[0, 0].set_ylabel("Average Cytosolic calcium (μM)")
    ax[1, 0].set_ylabel("Average Gradient of Cytosolic calcium (μM)")

    lgd = fig.legend(
        lines, labels, title="Time step", loc="center right", bbox_to_anchor=(1.1, 0.5)
    )
    fig.subplots_adjust(right=0.99)
<<<<<<< HEAD
    fig.savefig(
        (output_folder / "results.png").with_suffix(f".{format}"),
        bbox_extra_artists=(lgd,),
        bbox_inches="tight",
    )
=======
    fig.savefig((output_folder / "results_vs_time.png").with_suffix(f".{format}"), bbox_extra_artists=(lgd,), bbox_inches="tight")

>>>>>>> 535089a3

    # Plot timings
    fig_t, ax_t = plt.subplots()

    x = np.arange(0, len(dts))
    ax_t.bar(
        x - 0.25,
        timings[0],
        width=0.25,
        label=" ".join(list(mesh2index.keys())[0].split("_")),
    )
    ax_t.bar(
        x, timings[1], width=0.25, label=" ".join(list(mesh2index.keys())[1].split("_"))
    )
    ax_t.bar(
        x + 0.25,
        timings[2],
        width=0.25,
        label=" ".join(list(mesh2index.keys())[2].split("_")),
    )
    ax_t.set_yscale("log")
    ax_t.set_xticks(x)
    ax_t.set_xticklabels(dts)
    ax_t.legend()
    ax_t.grid()
    fig_t.savefig((output_folder / "timings.png").with_suffix(f".{format}"))


def plot_refinement_study(all_data: list[Data], output_folder, format: str = "png"):
<<<<<<< HEAD
    data = sorted(
        [d for d in all_data if "coarser" in d.mesh], key=lambda x: x.num_refinements
    )
=======
    data = sorted([d for d in all_data if "coarser" in d.mesh and d.dt > 0.000125], key=lambda x: x.num_refinements)
>>>>>>> 535089a3
    dts = list(sorted({d.dt for d in data}))
    num_refinements = list(sorted({d.num_refinements for d in data}))
    # Find index where we have all refinements
    for d in data:
        print(d.dt, d.num_refinements, d.folder.stem)

    plotted = set()
    fig, ax = plt.subplots(2, len(dts), sharex=True, sharey="row", figsize=(12, 8))
    lines = []
    labels = []
    for d in data:
        index = dts.index(d.dt)
        key = (d.num_refinements, index)
        if key in plotted:
            continue
        plotted.add(key)
        (l,) = ax[0, index].plot(d.t, d.concVec, label=d.num_refinements)
        ax[1, index].plot(d.t, d.gradVec, label=d.num_refinements)
        ax[0, index].set_title(f"dt = {d.dt}")
        if index == 3:
            lines.append(l)
            labels.append(d.num_refinements)
    ax[0, 0].set_ylabel("Average Cytosolic calcium (μM)")
    ax[1, 0].set_ylabel("Average Gradient of Cytosolic calcium (μM)")
    lgd = fig.legend(
        lines,
        labels,
        title="Number of refinements",
        loc="center right",
        bbox_to_anchor=(1.1, 0.5),
    )
    fig.subplots_adjust(right=0.9)
    fig.savefig(
        (output_folder / "refinement_study.png").with_suffix(f".{format}"),
        bbox_extra_artists=(lgd,),
        bbox_inches="tight",
    )


def load_timings(folder: Path) -> list[dict[str, Any]]:
    timings = (folder / "timings.txt").read_text()

    # # Read total run time from the start and end timestamp from the logs
    # logs = next(folder.glob(f"{folder.name}*stderr.txt")).read_text()
    # start_time = datetime.datetime.fromisoformat(logs.splitlines()[0].split(",")[0].strip())
    # end_time = datetime.datetime.fromisoformat(logs.splitlines()[-1].split(",")[0].strip())
    # total_run_time = (end_time - start_time).total_seconds()

    f = lambda x: len(x) > 0 and "|" not in x

    header = list(map(str.strip, filter(f, timings.splitlines()[0].split("  "))))
    header[0] = "name"

    data = []
    for item_str in timings.splitlines()[2:]:
        item = list(map(str.strip, filter(f, item_str.split("  "))))
        data.append(dict(zip(header, item)))

    # item = ["Total run time", 1] + [total_run_time] * (len(header) - 2)
    data.append(dict(zip(header, item)))
    return data


def load_data(folder: Path = Path("82094")) -> Data:
    config_file = folder / "config.json"
    if not config_file.is_file():
        raise FileNotFoundError(config_file)

    t_file = folder / "tvec.txt"
    if not t_file.is_file():
        raise FileNotFoundError(t_file)

    t = np.loadtxt(t_file)
    concVec = np.load(folder / "concVec.npy")
    gradVec = np.load(folder / "gradVec.npy")

    config = json.loads(config_file.read_text())
    timings = load_timings(folder=folder)
    try:
        stdout = (folder / f"{folder.name}-dendritic_spine-stdout.txt").read_text()
        stderr = (folder / f"{folder.name}-dendritic_spine-stderr.txt").read_text()
        ntasks = parse_ntasks(stdout=stdout)
    except FileNotFoundError:
        stdout = ""
        stderr = ""
        ntasks = 1

    return Data(
        timings_=timings,
        config=config,
        t=t,
        concVec=concVec,
        gradVec=gradVec,
        stderr=stderr,
        stdout=stdout,
        ntasks=ntasks,
        folder=folder,
    )


def plot_linf_error(all_data: list[Data], output_folder, format: str = "png"):
    data = sorted(all_data, key=lambda x: x.num_refinements)
    here = Path(__file__).parent
    import dolfin

    from load_model import load_model

    coarsest_data = data[0]
    finest_data = data[1]

    model_coarse = load_model(
        mesh_file=str(
            here
            / ".."
            / "scripts"
            / "meshes-dendritic-spine"
            / f"{coarsest_data.mesh}.h5"
        ),
    )

    model_finest = load_model(
        mesh_file=str(
            here
            / ".."
            / "scripts"
            / "meshes-dendritic-spine"
            / f"{finest_data.mesh}.h5"
        ),
    )

    V_coarsest = model_coarse.sc["Ca"].u["u"].function_space().collapse()
    V_finest = model_finest.sc["Ca"].u["u"].function_space().collapse()

    # Load solutions
    u_coarsest = dolfin.Function(V_coarsest)
    u_finest = dolfin.Function(V_finest)
    u_err = dolfin.Function(V_coarsest)
    dm = dolfin.dof_to_vertex_map(V_coarsest)
    i = 0
    errs = np.zeros(V_coarsest.dim())

    u_err_fname = output_folder / "u_err.xdmf"
    u_err_fname.unlink(missing_ok=True)
    u_err_fname.with_suffix(".h5").unlink(missing_ok=True)

    max_errs = []
    l2_errs = []
    l1_errs = []
    for i, t in enumerate(coarsest_data.t):
        with dolfin.XDMFFile((coarsest_data.folder / "Ca.xdmf").as_posix()) as f:
            f.read_checkpoint(u_coarsest, "Ca", i)
        with dolfin.XDMFFile((finest_data.folder / "Ca.xdmf").as_posix()) as f:
            f.read_checkpoint(u_finest, "Ca", i)

        for j, point in enumerate(V_coarsest.mesh().coordinates()):
            errs[j] = u_coarsest(point) - u_finest(point)

        u_err.vector()[:] = errs[dm]
        with dolfin.XDMFFile(u_err_fname.as_posix()) as f:
            f.write_checkpoint(u_err, "u_err", t, dolfin.XDMFFile.Encoding.HDF5, True)

        i += 1
        max_errs.append(np.linalg.norm(errs, ord=np.inf))
        l2_errs.append(np.linalg.norm(errs))
        l1_errs.append(np.linalg.norm(errs, ord=1))

    # Save as text files
    np.savetxt((output_folder / "max_errs.txt"), max_errs)
    np.savetxt((output_folder / "l2_errs.txt"), l2_errs)
    np.savetxt((output_folder / "l1_errs.txt"), l1_errs)

    # Plot errors in three subplots
    fig, ax = plt.subplots(3, 1, figsize=(8, 12))
    ax[0].plot(max_errs)
    ax[0].set_title("Max error")
    ax[1].plot(l2_errs)
    ax[1].set_title("L2 error")
    ax[2].plot(l1_errs)
    ax[2].set_title("L1 error")
    fig.savefig((output_folder / "errors.png").with_suffix(f".{format}"))
    plt.close(fig)


def main(
    results_folder: Path,
    output_folder: Path,
    format: str = "png",
    skip_if_processed: bool = False,
    use_tex: bool = False,
) -> int:
    plt.rcParams["text.usetex"] = use_tex

    output_folder.mkdir(exist_ok=True, parents=True)
    results_file = output_folder / "results_dendritic_spine.json"

    if skip_if_processed and results_file.is_file():
        print(f"Load results from {results_file}")
        all_results = [Data(**r) for r in json.loads(results_file.read_text())]
    else:
        print(f"Gather results from {results_folder}")
        all_results = load_all_data(results_folder)
        print(f"Save results to {results_file.absolute()}")
        results_file.write_text(
            json.dumps([r.to_json() for r in all_results], indent=4)
        )

<<<<<<< HEAD
    plot_linf_error(all_results, output_folder, format=format)
    # plot_data(all_results, output_folder, format=format)
    # plot_refinement_study(all_results, output_folder, format=format)
=======

    plot_data_vs_timestep(all_results, output_folder, format=format)
    plot_refinement_study(all_results, output_folder, format=format)
>>>>>>> 535089a3
    return 0


if __name__ == "__main__":
    parser = argparse.ArgumentParser()
    dendritic_spine_args.add_dendritic_spine_postprocess_arguments(parser)
    args = vars(parser.parse_args())
    raise SystemExit(main(**args))<|MERGE_RESOLUTION|>--- conflicted
+++ resolved
@@ -103,8 +103,6 @@
         all_data.append(data)
     return all_data
 
-
-<<<<<<< HEAD
 def plot_data(all_data: list[Data], output_folder, format: str = "png"):
     data = [d for d in all_data if d.ntasks == 1]
     fig, ax = plt.subplots(2, 4, sharex=True, sharey="row", figsize=(15, 8))
@@ -115,18 +113,7 @@
         "1spine_mesh_coarser_refined_2": 2,
         "1spine_mesh": 3,
     }
-
-=======
-
-def plot_data_vs_timestep(all_data: list[Data], output_folder, format: str = "png"):
-
-    data = [d for d in all_data if d.ntasks == 1 and "coarser" in d.mesh and d.dt > 0.000125]
-
-    fig, ax = plt.subplots(2, 3, sharex=True, sharey="row", figsize=(15, 8))
-      
-    mesh2index = {"1spine_mesh_coarser": 0, "1spine_mesh_coarser_refined_1": 1, "1spine_mesh_coarser_refined_2": 2}
     
->>>>>>> 535089a3
     dts = list(sorted({d.dt for d in data}))
     dts2color = {d: c for d, c in zip(dts, cycle(plt.cm.tab10.colors))}
 
@@ -155,16 +142,11 @@
         lines, labels, title="Time step", loc="center right", bbox_to_anchor=(1.1, 0.5)
     )
     fig.subplots_adjust(right=0.99)
-<<<<<<< HEAD
     fig.savefig(
         (output_folder / "results.png").with_suffix(f".{format}"),
         bbox_extra_artists=(lgd,),
         bbox_inches="tight",
     )
-=======
-    fig.savefig((output_folder / "results_vs_time.png").with_suffix(f".{format}"), bbox_extra_artists=(lgd,), bbox_inches="tight")
-
->>>>>>> 535089a3
 
     # Plot timings
     fig_t, ax_t = plt.subplots()
@@ -194,13 +176,9 @@
 
 
 def plot_refinement_study(all_data: list[Data], output_folder, format: str = "png"):
-<<<<<<< HEAD
     data = sorted(
         [d for d in all_data if "coarser" in d.mesh], key=lambda x: x.num_refinements
     )
-=======
-    data = sorted([d for d in all_data if "coarser" in d.mesh and d.dt > 0.000125], key=lambda x: x.num_refinements)
->>>>>>> 535089a3
     dts = list(sorted({d.dt for d in data}))
     num_refinements = list(sorted({d.num_refinements for d in data}))
     # Find index where we have all refinements
@@ -407,15 +385,9 @@
             json.dumps([r.to_json() for r in all_results], indent=4)
         )
 
-<<<<<<< HEAD
     plot_linf_error(all_results, output_folder, format=format)
     # plot_data(all_results, output_folder, format=format)
     # plot_refinement_study(all_results, output_folder, format=format)
-=======
-
-    plot_data_vs_timestep(all_results, output_folder, format=format)
-    plot_refinement_study(all_results, output_folder, format=format)
->>>>>>> 535089a3
     return 0
 
 
